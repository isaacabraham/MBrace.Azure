--- conflicted
+++ resolved
@@ -109,13 +109,6 @@
                 let store = FileStoreCache.Create(storeProvider.Value, cache.Value) :> ICloudFileStore
                 logf "CachedStore %s created" store.Id
 
-<<<<<<< HEAD
-                atomProvider <- Some(defaultArg atomProvider ({ new AtomProvider(cfg.StorageConnectionString, Configuration.Serializer) with
-                                                                    override __.ComputeSize(value : 'T) = Configuration.Pickler.ComputeSize(value) } :> ICloudAtomProvider))
-                logf "AtomProvider : %s" atomProvider.Value.Id
-
-                channelProvider <- Some( defaultArg channelProvider (ChannelProvider.Create(cfg.ServiceBusConnectionString, Configuration.Serializer)))
-=======
                 atomProvider <- 
                     Some <|
                         match atomProvider with
@@ -130,7 +123,6 @@
                         | Some cp -> cp
                         | None -> ChannelProvider.Create(config.ServiceBusConnectionString) :> _
 
->>>>>>> 8ac15b46
                 logf "ChannelProvider : %s" channelProvider.Value.Id
 
                 let wmon = WorkerManager.Create(cfg.ConfigurationId, MaxJobs = __.MaxConcurrentJobs)
